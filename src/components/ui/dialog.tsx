--- conflicted
+++ resolved
@@ -37,12 +37,9 @@
       ref={ref}
       className={cn(
         "fixed left-[50%] top-[50%] z-50 grid w-full translate-x-[-50%] translate-y-[-50%] gap-4 border bg-background shadow-lg duration-200",
-<<<<<<< HEAD
         "max-w-[calc(100vw-2rem)] max-h-[calc(100vh-2rem)] p-4 sm:p-6 rounded-xl sm:rounded-2xl",
-=======
         // Ensure long content scrolls within the dialog instead of overflowing viewport
         "max-w-[calc(100vw-2rem)] max-h-[calc(100vh-2rem)] overflow-y-auto p-4 sm:p-6 rounded-xl sm:rounded-2xl",
->>>>>>> ae80f933
         "data-[state=open]:animate-in data-[state=closed]:animate-out data-[state=closed]:fade-out-0 data-[state=open]:fade-in-0 data-[state=closed]:zoom-out-95 data-[state=open]:zoom-in-95 data-[state=closed]:slide-out-to-left-1/2 data-[state=closed]:slide-out-to-top-[48%] data-[state=open]:slide-in-from-left-1/2 data-[state=open]:slide-in-from-top-[48%]",
         className,
       )}
