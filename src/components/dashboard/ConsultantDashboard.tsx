--- conflicted
+++ resolved
@@ -390,8 +390,6 @@
                 : l
             ));
           }}
-<<<<<<< HEAD
-=======
         />
       )}
 
@@ -405,7 +403,6 @@
             setShowReminderDialog(false);
             toast({ title: 'Reminder Set', description: `Reminder created for ${reminderLead.name}` });
           }}
->>>>>>> ae80f933
         />
       )}
 
