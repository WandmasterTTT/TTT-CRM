import { useState, useEffect, useMemo, useRef } from "react";
import { useToast } from "@/hooks/use-toast";
import { GoogleSheetsService, SheetLead } from "@/lib/googleSheets";
import { authService } from "@/lib/authService";
import { secureStorage } from "@/lib/secureStorage";
import { LeadCard } from "./LeadCard";
import ProgressiveList from "@/components/ProgressiveList";
import { Button } from "@/components/ui/button";
import { RefreshCw, Plus, FileText } from "lucide-react";
import { Tabs, TabsContent, TabsList, TabsTrigger } from "@/components/ui/tabs";
import LeadDetailsDialog from "./LeadDetailsDialog";
import ReminderDialog from "./ReminderDialog";
import AddLeadDialog from "./AddLeadDialog";
import LeadFilters from "./LeadFilters";
import SearchBar from "./SearchBar";
import DashboardStats from "./DashboardStats";
import DailyReportDialog from "./DailyReportDialog";
import { useLocation } from "react-router-dom";
import { stateManager } from "@/lib/stateManager";
import { normalizeStatus, isWorkingCategoryStatus, isBookedStatus, isNewCategoryStatus, isCancelCategoryStatus } from "@/lib/leadStatus";

const ConsultantDashboard = () => {
  const location = useLocation();
  const viewParam = new URLSearchParams(location.search).get('view');
  const isAnalyticsOnly = viewParam === 'analytics';
  const [leads, setLeads] = useState<SheetLead[]>([]);
  const [loading, setLoading] = useState(true);
  const [selectedLead, setSelectedLead] = useState<SheetLead | null>(null);
  const [showReminderDialog, setShowReminderDialog] = useState(false);
  const [reminderLead, setReminderLead] = useState<{ id: string; name: string } | null>(null);
  const [showAddDialog, setShowAddDialog] = useState(false);
  const [showDailyReport, setShowDailyReport] = useState(false);
  const [searchQuery, setSearchQuery] = useState(() => stateManager.getSearchQuery());
  const savedFilters = stateManager.getFilters();
  const [statusFilter, setStatusFilter] = useState(savedFilters.statusFilter);
  const [priorityFilter, setPriorityFilter] = useState(savedFilters.priorityFilter);
  const [dateFilter, setDateFilter] = useState(savedFilters.dateFilter);
  const [activeTab, setActiveTab] = useState(() => {
    if (isAnalyticsOnly) return "dashboard";
    const saved = stateManager.getActiveTab();
    return saved || "new";
  });
  const { toast } = useToast();
  const session = authService.getSession();
  const sheetsServiceRef = useRef<GoogleSheetsService | null>(null);

  const fetchLeads = async (silent = false, forceRefresh = false) => {
    try {
      // Check cache first unless force refresh
      if (!forceRefresh) {
        const cached = stateManager.getCachedLeads();
        if (cached.isValid) {
          const myLeads = cached.leads.filter(lead => 
            lead.consultant && 
            lead.consultant.toLowerCase().includes(session?.user.name.toLowerCase() || '')
          );
          setLeads(myLeads);
          if (!silent) setLoading(false);
          console.log('Using cached leads');
          return;
        }
      }

      if (!silent) setLoading(true);
      
      const credentials = await secureStorage.getCredentials();
      if (!credentials) throw new Error('Google Sheets not configured');

      const sheetsService = new GoogleSheetsService({
        apiKey: credentials.googleApiKey,
        serviceAccountJson: credentials.googleServiceAccountJson,
        sheetId: credentials.googleSheetUrl.match(/\/spreadsheets\/d\/([a-zA-Z0-9-_]+)/)?.[1] || '',
        worksheetNames: credentials.worksheetNames,
        columnMappings: credentials.columnMappings
      });

      const data = await sheetsService.fetchLeads();
      stateManager.setCachedLeads(data);
      
      // Filter leads assigned to this consultant
      const myLeads = data.filter(lead => 
        lead.consultant && 
        lead.consultant.toLowerCase().includes(session?.user.name.toLowerCase() || '')
      );
      
      setLeads(myLeads);
      
      if (silent) {
        console.log('Background sync completed');
      }
    } catch (error: any) {
      if (!silent) {
        toast({
          variant: "destructive",
          title: "Error fetching leads",
          description: error.message,
        });
      } else {
        console.error('Background sync error:', error);
      }
    } finally {
      if (!silent) setLoading(false);
    }
  };

  useEffect(() => {
    fetchLeads();
  }, []);

  // Silent background sync honoring cache TTL to avoid extra fetches
  useEffect(() => {
    const interval = setInterval(() => {
      const cached = stateManager.getCachedLeads();
      if (!cached.isValid) {
        fetchLeads(true); // Silent sync only when cache is stale
      }
    }, 15000); // check more frequently but fetch only if stale
    return () => clearInterval(interval);
  }, []);

  // Filter and search logic
  const filteredLeads = useMemo(() => {
    const queryLower = (searchQuery || '').toLowerCase();
    const queryDigits = (searchQuery || '').replace(/\D+/g, '');

    const matchesQuery = (lead: SheetLead): boolean => {
      if (!searchQuery) return true;

      const textFields = [
        lead.tripId,
        lead.travellerName,
        lead.phone,
        lead.email,
        lead.consultant,
        lead.status,
        lead.priority || '',
        lead.travelDate,
        lead.travelState,
        lead.remarks,
        lead.nights,
        lead.pax,
        lead.hotelCategory,
        lead.mealPlan,
        lead.dateAndTime,
        lead.notes || ''
      ];

      if (textFields.some(v => String(v || '').toLowerCase().includes(queryLower))) {
        return true;
      }

      if (queryDigits) {
        const anyDigitsHit = textFields.some(v => String(v || '').replace(/\D+/g, '').includes(queryDigits));
        if (anyDigitsHit) return true;
      }

      if ((lead.remarkHistory || []).some(r => String(r).toLowerCase().includes(queryLower))) {
        return true;
      }

      return false;
    };

    return leads.filter(lead => {
      const matchesSearch = matchesQuery(lead);

      const matchesStatus =
        statusFilter === "All Statuses" ||
        normalizeStatus(lead.status) === normalizeStatus(statusFilter);
      const matchesPriority =
        priorityFilter === "All Priorities" ||
        (lead.priority || '').toLowerCase() === priorityFilter.toLowerCase();
      const matchesDate = !dateFilter || lead.dateAndTime === dateFilter;
<<<<<<< HEAD
=======

      // EXTRA SCOPE ENFORCEMENT: If consultant tries to search another
      // consultant's trip id or phone, do not reveal that record.
      // We already pre-filter `leads` to only include the current consultant,
      // but this explicitly guards any accidental leakage via search.
      const assignedToSelf = !!(lead.consultant && session?.user?.name &&
        lead.consultant.toLowerCase().includes(session.user.name.toLowerCase()));
>>>>>>> c485e99b
      
      return (
        matchesSearch &&
        matchesStatus &&
        matchesPriority &&
<<<<<<< HEAD
        matchesDate
=======
        matchesDate &&
        assignedToSelf
>>>>>>> c485e99b
      );
    });
  }, [leads, searchQuery, statusFilter, priorityFilter, dateFilter]);

  // Categorize leads by status
  const newLeads = useMemo(() => 
    filteredLeads.filter(lead => isNewCategoryStatus(lead.status) || normalizeStatus(lead.status).includes('follow-up')), [filteredLeads]
  );

  const workingLeads = useMemo(() => 
    filteredLeads.filter(lead => isWorkingCategoryStatus(lead.status)), [filteredLeads]
  );

  const bookedLeads = useMemo(() => 
    filteredLeads.filter(lead => isBookedStatus(lead.status)), [filteredLeads]
  );

  const cancelLeads = useMemo(() =>
    filteredLeads.filter(lead => isCancelCategoryStatus(lead.status)), [filteredLeads]
  );

  // Left swipe = mark cancellation
  const handleSwipeLeft = async (lead: SheetLead) => {
    try {
      const credentials = await secureStorage.getCredentials();
      if (!credentials) throw new Error('Credentials not found');

      const sheetsService = new GoogleSheetsService({
        apiKey: credentials.googleApiKey,
        serviceAccountJson: credentials.googleServiceAccountJson,
        sheetId: credentials.googleSheetUrl.match(/\/spreadsheets\/d\/([a-zA-Z0-9-_]+)/)?.[1] || '',
        worksheetNames: credentials.worksheetNames,
        columnMappings: credentials.columnMappings
      });

      // Optimistic UI update
      setLeads((prev) => prev.map((l) =>
        l.tripId === lead.tripId && l.travellerName === lead.travellerName && l.dateAndTime === lead.dateAndTime
          ? { ...l, status: 'Cancelled' }
          : l
      ));

      await sheetsService.updateLead(lead, { status: 'Cancelled' });
      toast({
        title: "Lead Cancelled",
        description: `${lead.travellerName} moved to cancellations.`,
      });
      // Force refresh to bypass cached leads so UI stays consistent
      fetchLeads(false, true);
    } catch (error: any) {
      toast({
        variant: "destructive",
        title: "Failed to cancel lead",
        description: error.message,
      });
    }
  };

  // Right swipe = open reminder dialog via selection
  const handleSwipeRight = (lead: SheetLead) => {
    setReminderLead({ id: lead.tripId, name: lead.travellerName });
    setShowReminderDialog(true);
    toast({ title: "Reminder", description: `Add reminder for ${lead.travellerName}` });
  };

  const renderLeadGrid = (leadsToRender: SheetLead[]) => {
    if (loading) {
      return (
        <div className="text-center py-12">
          <RefreshCw className="h-8 w-8 animate-spin mx-auto mb-4" />
          <p className="text-muted-foreground">Loading your leads...</p>
        </div>
      );
    }

    if (leadsToRender.length === 0) {
      return (
        <div className="text-center py-12 border-2 border-dashed rounded-lg">
          <p className="text-muted-foreground">No leads found matching the criteria.</p>
        </div>
      );
    }

    return (
      <div className="grid grid-cols-1 sm:grid-cols-2 lg:grid-cols-3 gap-3 sm:gap-4">
        <ProgressiveList
          items={leadsToRender}
          batchSize={24}
          initialBatches={2}
          renderItem={(lead, index) => (
            <LeadCard
              key={`${lead.tripId}-${index}`}
              lead={lead}
              onClick={() => setSelectedLead(lead)}
              onSwipeLeft={handleSwipeLeft}
              onSwipeRight={handleSwipeRight}
            />
          )}
        />
      </div>
    );
  };

  return (
    <div className="space-y-3 sm:space-y-6">
      <div className="flex flex-col sm:flex-row items-start sm:items-center justify-between gap-3">
        <div>
          <h2 className="text-xl sm:text-2xl font-bold bg-gradient-primary bg-clip-text text-transparent">My Leads</h2>
          <p className="text-xs sm:text-sm text-muted-foreground">Manage your assigned leads</p>
        </div>
        <div className="flex gap-1 sm:gap-2 w-full sm:w-auto">
          <Button onClick={() => setShowAddDialog(true)} className="gap-1 flex-1 sm:flex-initial text-xs sm:text-sm h-8 sm:h-10 px-3 sm:px-4">
            <Plus className="h-3 w-3 sm:h-4 sm:w-4" />
            <span>Add Lead</span>
          </Button>
          <Button onClick={() => setShowDailyReport(true)} variant="secondary" className="gap-1 flex-1 sm:flex-initial text-xs sm:text-sm h-8 sm:h-10 px-3 sm:px-4">
            <FileText className="h-3 w-3 sm:h-4 sm:w-4" />
            <span>Daily Report</span>
          </Button>
          <Button onClick={() => fetchLeads(false, true)} variant="outline" className="gap-1 flex-1 sm:flex-initial text-xs sm:text-sm h-8 sm:h-10 px-3 sm:px-4" disabled={loading}>
            <RefreshCw className={`h-3 w-3 sm:h-4 sm:w-4 ${loading ? 'animate-spin' : ''}`} />
            <span>Refresh</span>
          </Button>
        </div>
      </div>

      <SearchBar value={searchQuery} onChange={(query) => {
        setSearchQuery(query);
        stateManager.setSearchQuery(query);
      }} />

      <LeadFilters
        statusFilter={statusFilter}
        priorityFilter={priorityFilter}
        dateFilter={dateFilter}
        onStatusChange={(val) => {
          setStatusFilter(val);
          stateManager.setFilters({ statusFilter: val });
        }}
        onPriorityChange={(val) => {
          setPriorityFilter(val);
          stateManager.setFilters({ priorityFilter: val });
        }}
        onDateFilterChange={(val) => {
          setDateFilter(val);
          stateManager.setFilters({ dateFilter: val });
        }}
      />

      {isAnalyticsOnly ? (
        <div className="space-y-6">
          <DashboardStats leads={filteredLeads} />
        </div>
      ) : (
        <Tabs value={activeTab} onValueChange={(tab) => {
          setActiveTab(tab);
          stateManager.setActiveTab(tab);
        }} className="space-y-4">
          <TabsList className="grid w-full grid-cols-4">
            <TabsTrigger value="new">
              New Leads ({newLeads.length})
            </TabsTrigger>
            <TabsTrigger value="working">
              Working ({workingLeads.length})
            </TabsTrigger>
            <TabsTrigger value="booked">
              Booked ({bookedLeads.length})
            </TabsTrigger>
            <TabsTrigger value="cancel">
              Cancel ({cancelLeads.length})
            </TabsTrigger>
          </TabsList>

          <TabsContent value="new">
            {renderLeadGrid(newLeads)}
          </TabsContent>

          <TabsContent value="working">
            {renderLeadGrid(workingLeads)}
          </TabsContent>

          <TabsContent value="booked">
            {renderLeadGrid(bookedLeads)}
          </TabsContent>

          <TabsContent value="cancel">
            {renderLeadGrid(cancelLeads)}
          </TabsContent>
        </Tabs>
      )}

      {selectedLead && (
        <LeadDetailsDialog
          lead={selectedLead}
          open={!!selectedLead}
          onClose={() => setSelectedLead(null)}
          // Force refresh after saving to reflect changes immediately
          onUpdate={() => fetchLeads(false, true)}
          onImmediateUpdate={(updated) => {
            setLeads((prev) => prev.map((l) =>
              l.tripId === updated.tripId && l.travellerName === updated.travellerName && l.dateAndTime === updated.dateAndTime
                ? { ...l, ...updated }
                : l
            ));
          }}
        />
      )}

      {showReminderDialog && reminderLead && (
        <ReminderDialog
          open={showReminderDialog}
          onClose={() => setShowReminderDialog(false)}
          leadTripId={reminderLead.id}
          leadName={reminderLead.name}
          onReminderSet={() => {
            setShowReminderDialog(false);
            toast({ title: 'Reminder Set', description: `Reminder created for ${reminderLead.name}` });
          }}
        />
      )}

      {showAddDialog && (
        <AddLeadDialog
          open={showAddDialog}
          onClose={() => setShowAddDialog(false)}
          // Force refresh after adding to include the new lead immediately
          onSuccess={() => fetchLeads(false, true)}
          onImmediateAdd={(newLead) => {
            setLeads((prev) => [
              {
                tripId: newLead.tripId || '',
                dateAndTime: newLead.dateAndTime || '',
                consultant: (newLead as any).consultant || '',
                status: newLead.status || 'Unfollowed',
                travellerName: newLead.travellerName || '',
                travelDate: newLead.travelDate || '',
                travelState: newLead.travelState || '',
                remarks: newLead.remarks || '',
                nights: newLead.nights || '',
                pax: newLead.pax || '',
                hotelCategory: newLead.hotelCategory || '',
                mealPlan: newLead.mealPlan || '',
                phone: newLead.phone || '',
                email: newLead.email || '',
                priority: newLead.priority as any,
                remarkHistory: [],
                notes: '',
                _rowNumber: undefined,
              } as any,
              ...prev,
            ]);
          }}
        />
      )}

      {showDailyReport && (
        <DailyReportDialog
          open={showDailyReport}
          onClose={() => setShowDailyReport(false)}
          mode="consultant"
          leads={leads}
        />
      )}
    </div>
  );
};

export default ConsultantDashboard;<|MERGE_RESOLUTION|>--- conflicted
+++ resolved
@@ -171,8 +171,6 @@
         priorityFilter === "All Priorities" ||
         (lead.priority || '').toLowerCase() === priorityFilter.toLowerCase();
       const matchesDate = !dateFilter || lead.dateAndTime === dateFilter;
-<<<<<<< HEAD
-=======
 
       // EXTRA SCOPE ENFORCEMENT: If consultant tries to search another
       // consultant's trip id or phone, do not reveal that record.
@@ -180,18 +178,14 @@
       // but this explicitly guards any accidental leakage via search.
       const assignedToSelf = !!(lead.consultant && session?.user?.name &&
         lead.consultant.toLowerCase().includes(session.user.name.toLowerCase()));
->>>>>>> c485e99b
       
       return (
         matchesSearch &&
         matchesStatus &&
         matchesPriority &&
-<<<<<<< HEAD
         matchesDate
-=======
         matchesDate &&
         assignedToSelf
->>>>>>> c485e99b
       );
     });
   }, [leads, searchQuery, statusFilter, priorityFilter, dateFilter]);
